"""
cogactvla.py

"""

from __future__ import annotations

from functools import partial
from pathlib import Path
from typing import Callable, Dict, List, Optional, Tuple
from copy import deepcopy
import re
import torch
import torch.nn as nn
import numpy as np
from PIL import Image
from torch.distributed.fsdp.wrap import _module_wrap_policy, _or_policy
import torch.nn.functional as F
from transformers import LlamaTokenizerFast

from prismatic.models.backbones.llm import LLMBackbone
from prismatic.models.backbones.vision import VisionBackbone
from prismatic.models.materialize import get_vision_backbone_and_transform
from prismatic.models.vlms.prismatic import PrismaticVLM
from prismatic.overwatch import initialize_overwatch
from prismatic.util.nn_utils import FusedMLPProjector, LinearProjector, MLPProjector
from prismatic.util.cot_utils import CotTag, get_cot_tags_list

from action_model.action_model import ActionModel
from action_model.models import DiT

# Initialize Overwatch =>> Wraps `logging.Logger`
overwatch = initialize_overwatch(__name__)


# HuggingFace Default / LLaMa-2 IGNORE_INDEX (for labels)
IGNORE_INDEX = -100


class MemoryTransformerBlock(nn.Module):
    def __init__(self, feature_dim: int):
        """
        :param feature_dim: 特征维度，例如 4096
        """
        super().__init__()
        self.feature_dim = feature_dim

        self.q_proj = nn.Linear(feature_dim, feature_dim)
        self.k_proj = nn.Linear(feature_dim, feature_dim)
        self.v_proj = nn.Linear(feature_dim, feature_dim)

        self.ffn = nn.Sequential(
            nn.Linear(feature_dim, feature_dim * 4),
            nn.GELU(),
            nn.Linear(feature_dim * 4, feature_dim)
        )
        self.norm1 = nn.LayerNorm(feature_dim)
        self.norm2 = nn.LayerNorm(feature_dim)
        self.norm3 = nn.LayerNorm(feature_dim)

    def forward(self, query: torch.Tensor, memory: torch.Tensor) -> torch.Tensor:
        # query: (B, 1, D), memory: (B, N, D)
        # --- Self-Attention 部分 ---
        q_self = self.q_proj(query)
        self_attn = F.scaled_dot_product_attention(
            q_self, q_self, q_self, dropout_p=0.0, is_causal=False)
        query = self.norm1(query + self_attn)

        # --- Cross-Attention 部分 ---
        # 此处直接使用更新后的 query 与 memory，不做额外线性变换
        cross_attn = F.scaled_dot_product_attention(
            query, memory, memory, dropout_p=0.0, is_causal=False)
        query = self.norm2(query + cross_attn)

        # --- FFN ---
        ffn_out = self.ffn(query)
        query = self.norm3(query + ffn_out)
        return query


class MemoryAttention(nn.Module):
    def __init__(self, feature_dim: int, num_layers: int = 2):
        """
        :param feature_dim: 特征维度
        :param num_layers: 堆叠层数，默认 2 层
        :param dropout: dropout 概率
        """
        super().__init__()
        self.layers = nn.ModuleList([
            MemoryTransformerBlock(feature_dim)
            for _ in range(num_layers)
        ])

    def forward(self, query: torch.Tensor, memory: torch.Tensor) -> torch.Tensor:
        for layer in self.layers:
            query = layer(query, memory)
        return query


class MemoryBank(nn.Module):
    def __init__(self, feature_dim: int, traj_group_size: int, max_memory_size: int):
        """
        :param feature_dim: 特征维度，例如 4096
        :param traj_group_size: 训练时每个 episode 内的样本数；测试时 bs=1 每次 forward 属于同一 episode
        :param max_memory_size: 测试时允许保留的最大 memory 数，例如 50，当超过时进行均匀重采样
        """
        super().__init__()
        self.feature_dim = feature_dim
        self.traj_group_size = traj_group_size
        self.max_memory_size = max_memory_size
        self.memory_attention = MemoryAttention(feature_dim, num_layers=2)
        self.reset()

    def reset(self):
        """
        重置 memory bank 与帧计数器
        测试时统一认为只有一个 episode（episode_id=0）
        """
        self.bank = {
        }  # 存储格式： {episode_id: [(global_frame_idx, feature), ...]}
        self.global_frame_counter = {}  # 每个 episode 内的全局帧号

    def update_memory(self, batch_idx: int, feature: torch.Tensor):
        """
        更新 memory：
          - 训练时：按照 batch_idx // traj_group_size 来区分 episode
          - 测试时：统一用 episode_id=0，并使用 global_frame_counter 记录全局帧顺序。
          如果测试时存储数超过 max_memory_size，则执行均匀重采样。
        """
        if self.training:
            episode_id = batch_idx // self.traj_group_size
        else:
            episode_id = 0

        if episode_id not in self.bank:
            self.bank[episode_id] = []
            self.global_frame_counter[episode_id] = 0

        curr_frame = self.global_frame_counter[episode_id]
        self.bank[episode_id].append((curr_frame, feature.detach().clone()))
        self.global_frame_counter[episode_id] = curr_frame + 1

        if not self.training:
            if len(self.bank[episode_id]) > self.max_memory_size:
                # FIFO方式：直接丢弃最早的帧，直到长度等于max_memory_size
                while len(self.bank[episode_id]) > self.max_memory_size:
                    self.bank[episode_id].pop(0)

    def attend_memory(self, batch_idx: int, feature: torch.Tensor) -> torch.Tensor:
        """
        计算当前帧与对应 episode 内历史帧的 memory attention 融合。
        测试时不依赖局部 batch_idx，而是使用 global_frame_counter 判断当前全局帧号。
        """
        if self.training:
            episode_id = batch_idx // self.traj_group_size
            sample_order = batch_idx % self.traj_group_size
        else:
            episode_id = 0
            sample_order = self.global_frame_counter.get(0, 0)  # 当前待写入帧号即为已存帧数

        if sample_order == 0 or (episode_id not in self.bank or len(self.bank[episode_id]) == 0):
            return feature
        memory_features = [item[1] for item in self.bank[episode_id]]
        total = len(memory_features)
        if total > self.traj_group_size:
            # 均匀选取traj_group_size个样本
            indices = torch.linspace(
                0, total - 1, steps=self.traj_group_size).floor().long().tolist()
            selected = [memory_features[i] for i in indices]
        else:
            selected = memory_features

        mem_tensor = torch.cat(selected, dim=0).unsqueeze(0)  # (1, Nx, D)
        query = feature.unsqueeze(0)  # (1, x, D)
        attended_feature = self.memory_attention(query, mem_tensor)
        return attended_feature.squeeze(0)

    def process_batch(self, cognition_features: torch.Tensor) -> torch.Tensor:
        """
        对一个 batch 的 cognition_features 依次进行 memory attention，并更新 memory bank。
        测试时（bs=1）每次 forward 只有一帧，但 global_frame_counter 会累积。
        """
        B = cognition_features.size(0)
        output_features = []
        for i in range(B):
            # 测试时忽略局部 i，直接使用当前 global_counter值
            idx = i if self.training else self.global_frame_counter.get(0, 0)
            feat = cognition_features[i]
            attended_feat = self.attend_memory(idx, feat)
            self.update_memory(idx, feat)
            output_features.append(attended_feat.unsqueeze(0))
        return torch.cat(output_features, dim=0)


class CrossTransformerBlock(nn.Module):
    """
    Attention + 残差 + LayerNorm + Feed‑Forward + LayerNorm
    """

    def __init__(self, feature_dim: int):
        super().__init__()
        self.q_proj = nn.Linear(feature_dim, feature_dim)
        self.k_proj = nn.Linear(feature_dim, feature_dim)
        self.v_proj = nn.Linear(feature_dim, feature_dim)
        self.attn_norm = nn.LayerNorm(feature_dim)
        # Feed‑Forward Network
        self.ffn = nn.Sequential(
            nn.Linear(feature_dim, feature_dim * 4),
            nn.GELU(),
            nn.Linear(feature_dim * 4, feature_dim)
        )
        self.ffn_norm = nn.LayerNorm(feature_dim)

    def forward(self, query: torch.Tensor, memory: torch.Tensor) -> torch.Tensor:
        # query: (B, T, D), memory: (B, M, D)
        q = self.q_proj(query)
        k = self.k_proj(memory)
        v = self.v_proj(memory)
        attn_out = F.scaled_dot_product_attention(
            q, k, v, dropout_p=0.0, is_causal=False)
        # 残差 + LN
        x = self.attn_norm(query + attn_out)
        # FFN + LN
        ffn_out = self.ffn(x)
        return self.ffn_norm(x + ffn_out)


class MemoryBankV2(nn.Module):
    """
    流程：
      1. query = cognition_features[i]               # (token_num, D)
      2. memory = concat(bank[episode_id])           # (M*token_num, D)
      3. attn = CrossBlocks(query, memory)          # (token_num, D)
      4. delta = attn - query
      5. gate  = sigmoid(gate_mlp([query, delta]))  # (token_num, D)
      6. fused = query + gate * delta
      7. update_memory(episode_id, original query)
    """

    def __init__(self, feature_dim: int, traj_group_size: int, max_memory_size: int, num_layers: int = 2):
        super().__init__()
        self.feature_dim = feature_dim
        self.traj_group_size = traj_group_size
        self.max_memory_size = max_memory_size
        # 多层 Cross‑Attention + FFN
        self.cross_blocks = nn.ModuleList([
            CrossTransformerBlock(feature_dim)
            for _ in range(num_layers)
        ])

        # Scale‑MLP：zero‑init weight, bias = +1 ⇒ scale≈1 ⇒ fused = query
        self.scale_mlp = nn.Linear(feature_dim * 2, feature_dim)
        nn.init.zeros_(self.scale_mlp.weight)
        nn.init.constant_(self.scale_mlp.bias, 1.0)

        self.reset()

    def reset(self):
        self.bank = {}
        self.global_frame_counter = {}

    def update_memory(self, batch_idx: int, feature: torch.Tensor):
        if self.training:
            episode_id = batch_idx // self.traj_group_size
        else:
            episode_id = 0
        if episode_id not in self.bank:
            self.bank[episode_id] = []
            self.global_frame_counter[episode_id] = 0
        fid = self.global_frame_counter[episode_id]
        self.bank[episode_id].append((fid, feature.detach().clone()))
        self.global_frame_counter[episode_id] = fid + 1
        if not self.training and len(self.bank[episode_id]) > self.max_memory_size:
            self.bank[episode_id] = self.bank[episode_id][-self.max_memory_size:]

    def process_batch(self, cognition_features: torch.Tensor) -> torch.Tensor:
        B, token_num, D = cognition_features.shape
        outputs = []
        for i in range(B):
            if self.training:
                episode_id = i // self.traj_group_size
            else:
                episode_id = 0
            query = cognition_features[i].unsqueeze(0)  # (1, token_num, D)
            hist = [feat for _, feat in self.bank.get(episode_id, [])]
            if hist:
                memory = torch.cat(hist, dim=0).unsqueeze(0)  # (1, M, D)
                x = query
                for block in self.cross_blocks:
                    x = block(x, memory)                         # cross + ffn
                attn_out = x
            else:
                attn_out = query
            # Gate 融合
            cat_qo = torch.cat([query, attn_out], dim=-1)  # (1, T, 2D)
            scale = torch.sigmoid(self.scale_mlp(cat_qo))  # 初始全 1
            fused = scale * query + (1 - scale) * attn_out  # 初始 fused == query
            outputs.append(fused.squeeze(0).unsqueeze(0))
            # 更新
            self.update_memory(i, cognition_features[i])
        return torch.cat(outputs, dim=0)  # (B, token_num, D)


class ResamplerBlock(nn.Module):
    def __init__(self, q_dim, kv_dim, heads=8, dropout=0.0, ff_mult=4):
        """
        融合跨注意力与 FFN 的模块块。
        参数：
          q_dim: latent (查询) 的维度（输出维度），例如 4096
          kv_dim: 输入视觉 token 的维度，例如 2100+
          heads: 多头注意力头数，要求 q_dim 能被 heads 整除
          dropout: dropout 概率
          ff_mult: FFN 内部扩展倍数
        """
        super().__init__()
        assert q_dim % heads == 0, "q_dim must be divisible by heads"
        self.heads = heads
        self.head_dim = q_dim // heads
        self.scale = self.head_dim ** -0.5

        # 投影层，将 latent（查询）投影到 q_dim，并将输入（键和值）投影到 q_dim
        self.q_proj = nn.Linear(q_dim, q_dim, bias=False)
        self.k_proj = nn.Linear(kv_dim, q_dim, bias=False)
        self.v_proj = nn.Linear(kv_dim, q_dim, bias=False)
        self.out_proj = nn.Linear(q_dim, q_dim, bias=False)

        # 两个 LayerNorm 分别用于注意力输出和 FFN 后
        self.norm1 = nn.LayerNorm(q_dim)
        self.norm2 = nn.LayerNorm(q_dim)
        # FFN
        inner_dim = int(q_dim * ff_mult)
        self.ffn = nn.Sequential(
            nn.Linear(q_dim, inner_dim, bias=False),
            nn.GELU(),
            nn.Linear(inner_dim, q_dim, bias=False)
        )
        self.dropout = dropout

    def forward(self, latents, keys):
        # latents: (B, M, q_dim) ； keys: (B, N, kv_dim)
        B, M, _ = latents.shape
        B, N, _ = keys.shape
        # 计算查询、键和值投影
        q = self.q_proj(latents)  # (B, M, q_dim)
        k = self.k_proj(keys)  # (B, N, q_dim)
        v = self.v_proj(keys)  # (B, N, q_dim)
        # 重塑成多头形状: (B, M, q_dim) -> (B, heads, M, head_dim)
        q = q.view(B, M, self.heads, self.head_dim).transpose(1, 2)
        k = k.view(B, N, self.heads, self.head_dim).transpose(1, 2)
        v = v.view(B, N, self.heads, self.head_dim).transpose(1, 2)
        q = q * self.scale

        # 跨注意力，自动启用 Flash Attention（PyTorch 2.2+）
        attn = F.scaled_dot_product_attention(
            q, k, v, dropout_p=self.dropout, is_causal=False)
        attn = attn.transpose(1, 2).reshape(B, M, -1)  # (B, M, q_dim)
        attn_out = self.out_proj(attn)
        # 残差 + LayerNorm
        latents = self.norm1(latents + attn_out)
        # FFN
        ff = self.ffn(latents)
        latents = self.norm2(latents + ff)
        return latents


class PerceiverResampler(nn.Module):
    def __init__(self, q_dim, kv_dim, num_latents, depth, heads=8, dropout=0.0, ff_mult=4):
        """
        视觉压缩模块，将输入视觉 token (B, N, kv_dim) 压缩为 latent token (B, num_latents, q_dim)
        参数：
          q_dim: 输出 latent token 的维度（查询维度），例如 4096
          kv_dim: 输入视觉 token 的维度，例如 2100+
          num_latents: 压缩后 latent token 数量，例如 1
          depth: 堆叠的 ResamplerBlock 层数
          heads: 多头注意力头数
          dropout: dropout 概率
          ff_mult: FFN 内部扩展倍数
        """
        super().__init__()
        # 初始化可学习的 latent 查询，形状 (1, num_latents, q_dim)
        self.latents = nn.Parameter(torch.randn(1, num_latents, q_dim))
        # 堆叠多个 ResamplerBlock
        self.layers = nn.ModuleList([
            ResamplerBlock(q_dim, kv_dim, heads, dropout, ff_mult) for _ in range(depth)
        ])
        self.norm = nn.LayerNorm(q_dim)

    def forward(self, x):
        # x: 输入视觉 token，形状 (B, N, kv_dim)
        B = x.size(0)
        latents = self.latents.expand(B, -1, -1)  # (B, num_latents, q_dim)
        for layer in self.layers:
            latents = layer(latents, x)
        return self.norm(latents)


class FiLM(nn.Module):
    def __init__(self, feature_dim, condition_dim):
        super(FiLM, self).__init__()
        self.scale_fc = nn.Linear(condition_dim, feature_dim)
        self.shift_fc = nn.Linear(condition_dim, feature_dim)

        nn.init.zeros_(self.scale_fc.weight)
        nn.init.zeros_(self.scale_fc.bias)
        nn.init.zeros_(self.shift_fc.weight)
        nn.init.zeros_(self.shift_fc.bias)

    def forward(self, x, condition):
        # Calculate the scaling and offset parameters
        scale = self.scale_fc(condition)
        shift = self.shift_fc(condition)

        # Apply FiLM modulation
        return x * (1 + scale) + shift


class ReasoningProjector(nn.Module):
    def __init__(self, in_dim, out_dim):
        super(ReasoningProjector, self).__init__()
        self.global_query = nn.Parameter(torch.zeros(1, 1, in_dim))
        self.attn = nn.MultiheadAttention(embed_dim=in_dim,
                                          num_heads=8,
                                          batch_first=True)
        self.mlps = nn.ModuleList([
            # nn.LayerNorm(in_dim),
            nn.Linear(in_dim, in_dim),
            nn.GELU(),
            nn.Linear(in_dim, out_dim),
            nn.Dropout(0.0),
        ]
        )

    def forward(self, x):
        B, N, C = x.shape
        q = self.global_query.expand(B, -1, -1)
        attn_out, _ = self.attn(q, x, x, need_weights=False)

        for mlp in self.mlps:
            attn_out = mlp(attn_out)
        return attn_out


class EmbodiedReasoningProjectorv2(nn.Module):
    def __init__(self, in_dim, out_dim, num_queries=3):
        super(EmbodiedReasoningProjectorv2, self).__init__()

        self.query_names = ['global', 'task',
                            'perception', 'action'][:num_queries]
        self.queries = nn.ParameterDict({
            name: nn.Parameter(torch.zeros(1, 1, in_dim)) for name in self.query_names
        })
        self.attn = nn.MultiheadAttention(
            embed_dim=in_dim, num_heads=8, batch_first=True)
        self.mlps = nn.ModuleList([
            nn.Linear(in_dim, in_dim),
            nn.GELU(),
            nn.Linear(in_dim, out_dim),
            nn.Dropout(0.0),
        ])

    def forward(self, x):
        B, N, C = x.shape
        outputs = []
        for name in self.query_names:
            q = self.queries[name].expand(B, -1, -1)  # [B, 1, C]
            attn_out, _ = self.attn(q, x, x, need_weights=False)  # [B, 1, C]
            for mlp in self.mlps:
                attn_out = mlp(attn_out)
            outputs.append(attn_out)  # [B, 1, out_dim]

        # [B, num_queries, out_dim] -> [B, 1, out_dim]
        fused = torch.mean(torch.cat(outputs, dim=1), dim=1, keepdim=True)
        return fused


class EmbodiedReasoningProjectorv3(nn.Module):
    def __init__(self, in_dim, out_dim, num_queries=3):
        super(EmbodiedReasoningProjectorv3, self).__init__()

        self.query_names = ['global', 'task',
                            'perception', 'action'][:num_queries]
        self.queries = nn.ParameterDict({
            name: nn.Parameter(torch.zeros(1, 1, in_dim)) for name in self.query_names
        })
        self.attn = nn.MultiheadAttention(
            embed_dim=in_dim, num_heads=8, batch_first=True)
        self.mlps = nn.ModuleList([
            nn.Linear(in_dim, in_dim),
            nn.GELU(),
            nn.Linear(in_dim, out_dim),
            nn.Dropout(0.0),
        ])
        self.gate = nn.Sequential(
            nn.Linear(out_dim, out_dim),
            nn.Sigmoid()
        )

    def forward(self, x):
        B, N, C = x.shape
        outputs = []
        for name in self.query_names:
            q = self.queries[name].expand(B, -1, -1)  # [B, 1, C]
            attn_out, _ = self.attn(q, x, x, need_weights=False)  # [B, 1, C]
            for mlp in self.mlps:
                attn_out = mlp(attn_out)
            outputs.append(attn_out)  # [B, 1, out_dim]

        # fused = torch.mean(torch.cat(outputs, dim=1), dim=1, keepdim=True)  # [B, num_queries, out_dim] -> [B, 1, out_dim]
        stacked = torch.cat(outputs, dim=1)  # [B, num_queries, out_dim]
        gated = self.gate(stacked) * stacked  # [B, num_queries, out_dim]
        fused = gated.sum(dim=1, keepdim=True)
        return fused


class ResidualMLP(nn.Module):
    def __init__(self, in_dim, out_dim, dropout=0.0):
        super().__init__()
        self.layer = nn.Sequential(
            nn.LayerNorm(in_dim),
            nn.Linear(in_dim, in_dim),
            nn.GELU(),
            nn.Linear(in_dim, out_dim),
            nn.Dropout(dropout)
        )
        self.use_residual = (in_dim == out_dim)

    def forward(self, x):
        out = self.layer(x)
        if self.use_residual:
            return out + x  # residual
        else:
            return out


class EmbodiedReasoningProjectorV4(nn.Module):
    def __init__(self, in_dim, out_dim, num_queries=2):
        super().__init__()
        self.query_names = ['task', 'perception', 'action'][:num_queries]
        self.queries = nn.ParameterDict({
            name: nn.Parameter(torch.zeros(1, 1, in_dim)) for name in self.query_names
        })
        self.norm = nn.LayerNorm(in_dim)
        self.attn = nn.MultiheadAttention(
            embed_dim=in_dim, num_heads=8, batch_first=True)
        self.mlp = ResidualMLP(in_dim, out_dim)
        self.gate = nn.Sequential(nn.Linear(out_dim, out_dim), nn.Sigmoid())

    def forward(self, x):
        B, N, C = x.shape
        outputs = []
        for name in self.query_names:
            q = self.queries[name].expand(B, -1, -1)
            attn_out, _ = self.attn(q, self.norm(
                x), self.norm(x), need_weights=False)
            attn_out = self.mlp(attn_out)
            outputs.append(attn_out)

        stacked = torch.cat(outputs, dim=1)
        gated = self.gate(stacked) * stacked + stacked  # gated residual
        fused = gated.sum(dim=1, keepdim=True)
        return fused


class CognitionReasoningProjector(nn.Module):
    def __init__(self, in_dim, out_dim):
        super(CognitionReasoningProjector, self).__init__()
        # self.global_query = nn.Parameter(torch.zeros(1, 1, in_dim))
        self.attn = nn.MultiheadAttention(embed_dim=in_dim, num_heads=8, batch_first=True)
        self.mlps = nn.ModuleList([
            nn.Linear(in_dim, in_dim),
            nn.GELU(),
            nn.Linear(in_dim, out_dim),
            nn.Dropout(0.0),
        ]
        )

    def forward(self, cognition, x):
        B, N, C = x.shape
        q = cognition
        attn_out, _ = self.attn(q, x, x, need_weights=False)

        for mlp in self.mlps:
            attn_out = mlp(attn_out)
        return attn_out


class CoTReasoningBlock(nn.Module):
    def __init__(self, dim, num_heads=4):
        super().__init__()
        self.attn = nn.MultiheadAttention(embed_dim=dim, num_heads=num_heads, batch_first=True)
        self.norm1 = nn.LayerNorm(dim)
        self.norm2 = nn.LayerNorm(dim)
        self.ffn = nn.Sequential(
            nn.Linear(dim, dim),
            nn.GELU(),
            nn.Linear(dim, dim),
        )

    def forward(self, hidden_states: torch.Tensor, input_injection: torch.Tensor, cos_sin=None):
        x = hidden_states + input_injection
        x = x + self.attn(self.norm1(x), self.norm1(x), self.norm1(x))[0]
        x = x + self.ffn(self.norm2(x))
        return x


class HierarchicalCoTUpdater(nn.Module):
    def __init__(self, dim, task_layers=1, action_layers=1, task_cycles=2, action_cycles=2):
        super().__init__()
        self.task_cycles = task_cycles
        self.action_cycles = action_cycles

        self.task_layer = nn.ModuleList([CoTReasoningBlock(dim) for _ in range(task_layers)])
        self.action_layer = nn.ModuleList([CoTReasoningBlock(dim) for _ in range(action_layers)])

    def forward(self, zH, zL, reaoning_features):
        with torch.no_grad():
            for _H_step in range(self.task_cycles):
                for _L_step in range(self.action_cycles):
                    if not ((_H_step == self.task_cycles - 1) and (_L_step == self.action_cycles - 1)):
                        for block in self.action_layer:
                            zL = block(zL, zH + reaoning_features)

                if not (_H_step == self.task_cycles - 1):
                    for block in self.task_layer:
                        zH = block(zH, zL)
        # assert not zH.requires_grad and not zL.requires_grad

        # 最后一步参与梯度传播
        for block in self.action_layer:
            zL = block(zL, zH + reaoning_features)
        for block in self.task_layer:
            zH = block(zH, zL)

        return zH, zL


class HiCoTWrapper(nn.Module):
    def __init__(self, dim, task_cycles=1, action_cycles=2):
        super().__init__()
        self.hicot = HierarchicalCoTUpdater(dim, task_cycles=task_cycles, action_cycles=action_cycles)
        self.task_init = nn.Parameter(torch.zeros(1, 1, dim))
        self.action_init = nn.Parameter(torch.zeros(1, 1, dim))
        self.global_query = nn.Parameter(torch.zeros(1, 1, dim))

        self.attn = nn.MultiheadAttention(embed_dim=dim, num_heads=4, batch_first=True)
        self.mlps = nn.ModuleList([
            nn.Linear(dim, dim),
            nn.GELU(),
            nn.Linear(dim, dim),
        ]
        )

    def forward(self, x):
        B, N, C = x.shape
        q = self.global_query.expand(B, -1, -1)
        attn_out, _ = self.attn(q, x, x, need_weights=False)
        for mlp in self.mlps:
            attn_out = mlp(attn_out)

        zH = self.task_init.expand(B, -1, -1).clone()
        zL = self.action_init.expand(B, -1, -1).clone()
        zH, zL = self.hicot(zH, zL, attn_out)
<<<<<<< HEAD

        return zH


class HierarchicalReasoningProjector(nn.Module):
    """
    分层推理 Projector，zH/zL可跨推理步保留，增强时序记忆。
    """
    def __init__(self, dim, H_layers=1, L_layers=1, H_cycles=2, L_cycles=2):
        super().__init__()
        self.H_cycles = H_cycles
        self.L_cycles = L_cycles
        self.H_level = nn.ModuleList([CoTReasoningBlock(dim) for _ in range(H_layers)])
        self.L_level = nn.ModuleList([CoTReasoningBlock(dim) for _ in range(L_layers)])
        self.norm = nn.LayerNorm(dim)
        self.zH = None
        self.zL = None

        self.global_query = nn.Parameter(torch.zeros(1, 1, dim))
        self.attn = nn.MultiheadAttention(embed_dim=dim, num_heads=4, batch_first=True)
        self.mlps = nn.ModuleList([
            nn.Linear(dim, dim),
            nn.GELU(),
            nn.Linear(dim, dim),
        ]
        )

    def reset_state(self):
        self.zH = None
        self.zL = None

    def forward(self, x):
        # x: [B, T, D]，B为时序长度（如32），T通常为1或token数
        B, T, D = x.shape
        device = x.device

        q = self.global_query.expand(B, -1, -1)
        attn_out, _ = self.attn(q, x, x, need_weights=False)
        for mlp in self.mlps:
            attn_out = mlp(attn_out)
        if self.zH is None and self.zL is None:
            zH = torch.zeros(1, 1, D, device=device)
            zL = torch.zeros(1, 1, D, device=device)
        else:
            zH = self.zH
            zL = self.zL
        for t in range(B):
            xt = attn_out[t:t+1]  # [1, T, D]
            with torch.no_grad():
                for _ in range(self.H_cycles):
                    for _ in range(self.L_cycles):
                        if not ((_ == self.H_cycles - 1) and (_ == self.L_cycles - 1)):
                            for l_layer in self.L_level:
                                zL = l_layer(zL, zH + xt)
                    if not (_ == self.H_cycles - 1):
                        for h_layer in self.H_level:
                            zH = h_layer(zH, zL)
            for l_layer in self.L_level:
                zL = l_layer(zL, zH + xt)
            for h_layer in self.H_level:
                zH = h_layer(zH, zL)
        self.zH = zH.detach()
        self.zL = zL.detach()

        pooled = self.norm(zH)
        return pooled
=======

        return zH
>>>>>>> 5ab999a8


class CoTMemoryBank:
    def __init__(self, expire_threshold: int = 6, using_attention: bool = False, num_layers: int = 2, feature_dim: int = 4096):
        self.cot_dict = {}
        self.tags = get_cot_tags_list()
        self.update_counter = {tag: 0 for tag in self.tags}  # 记录每个tag未更新次数
        self.expire_threshold = expire_threshold  # 超过5次未更新则丢弃
        self.using_attention = using_attention  # 是否使用注意力机制
        if using_attention:
            print('using attention for CoT memory bank')
            self.cross_blocks = nn.ModuleList([
                CrossTransformerBlock(feature_dim)
                for _ in range(num_layers)
            ])
        self.reset()

    def update_cot_embedding(self, decoded: str, reasoning_feats: torch.Tensor):
        """
        decoded: str, 解析出的CoT文本（如 "...TASK: ... PLAN: ... MOVE: ..."）
        reasoning_feats: torch.Tensor, shape [B, T, D]，每个字段对应一个T
        """
        # 1. 找到每个tag在字符串中的起始位置
        tags_sorted = sorted(self.tags, key=lambda x: -len(x))
        tag_pos = []
        used = [0] * len(decoded)  # 标记已被tag占用的字符
        for tag in tags_sorted:
            for m in re.finditer(re.escape(tag), decoded):
                idx = m.start()
                # 检查该区域是否已被占用
                if any(used[idx:idx+len(tag)]):
                    continue
                tag_pos.append((idx, tag))
                for i in range(idx, idx+len(tag)):
                    used[i] = 1
        # 2. 按出现顺序排序
        tag_pos.sort()
        # 3. 遍历每个tag，更新embedding
        updated_tags = set()
        for i, (idx, tag) in enumerate(tag_pos):
            # 计算下一个tag的起始位置，或到字符串结尾
            if i + 1 < len(tag_pos):
                next_idx = tag_pos[i + 1][0]
            else:
                next_idx = reasoning_feats.shape[1]
                # reasoning_feats 的顺序应与tag出现顺序一致
            content_len = next_idx - (idx)
            self.cot_dict[tag] = reasoning_feats[:, idx:idx+content_len, :]  # [B, 1, D]
            self.update_counter[tag] = 0  # 本次更新，计数归零
            updated_tags.add(tag)

        # 未更新的tag计数+1，过期则丢弃（TASK和PLAN除外）
        for tag in self.tags:
            if tag not in updated_tags and tag in self.cot_dict and tag not in []:  # [CotTag.TASK.value, CotTag.PLAN.value]:
                self.update_counter[tag] += 1
                if self.update_counter[tag] > self.expire_threshold:
                    del self.cot_dict[tag]
                    self.update_counter[tag] = 0

    def update_cot_embedding2(self, decoded: str, reasoning_feats: torch.Tensor, tokenizer=None):

        assert tokenizer is not None, "You must provide a tokenizer for correct alignment!"

        token_ids = tokenizer.encode(decoded, add_special_tokens=False)
        tokens = tokenizer.convert_ids_to_tokens(token_ids)
        char_offsets = []
        idx = 0
        for tok in tokens:
            while idx < len(decoded) and decoded[idx].isspace():
                idx += 1
            pos = decoded.find(tok.replace('▁', ' ').strip(), idx)
            if pos == -1:
                pos = idx
            char_offsets.append(pos)
            idx = pos + len(tok.replace('▁', ' ').strip())

        tags_sorted = sorted(self.tags, key=lambda x: -len(x))
        tag_token_pos = []
        used = [0] * len(tokens)
        for tag in tags_sorted:
            tag_tokens = tokenizer.encode(tag, add_special_tokens=False)
            tag_len = len(tag_tokens)
            for i in range(len(tokens) - tag_len + 1):
                if used[i:i+tag_len].count(1) > 0:
                    continue
                if tokens[i:i+tag_len] == tokenizer.convert_ids_to_tokens(tag_tokens):
                    tag_token_pos.append((i, tag))
                    for j in range(i, i+tag_len):
                        used[j] = 1
        tag_token_pos.sort()

        updated_tags = set()
        for i, (idx, tag) in enumerate(tag_token_pos):
            if i + 1 < len(tag_token_pos):
                next_idx = tag_token_pos[i + 1][0]
            else:
                next_idx = reasoning_feats.shape[1]
            content_len = next_idx - idx
            self.cot_dict[tag] = reasoning_feats[:, idx:idx+content_len, :]  # [B, N, D]
            self.update_counter[tag] = 0
            updated_tags.add(tag)

        for tag in self.tags:
            if tag not in updated_tags and tag in self.cot_dict and tag not in [CotTag.TASK.value, CotTag.PLAN.value]:
                self.update_counter[tag] += 1
                if self.update_counter[tag] > self.expire_threshold:
                    del self.cot_dict[tag]
                    self.update_counter[tag] = 0

    def update_cot_embedding2(self, decoded: str, reasoning_feats: torch.Tensor, tokenizer=None):
        """
        decoded: str, 解析出的CoT文本（如 "...TASK: ... PLAN: ... MOVE: ..."）
        reasoning_feats: torch.Tensor, shape [B, T, D]，每个token对应一个T
        tokenizer: 分词器，需提供tokenizer.encode方法
        """
        assert tokenizer is not None, "You must provide a tokenizer for correct alignment!"

        # 1. 对decoded进行tokenize，得到token_ids和token到字符的映射
        token_ids = tokenizer.encode(decoded, add_special_tokens=False)
        tokens = tokenizer.convert_ids_to_tokens(token_ids)
        # 计算每个token在原字符串中的起始位置
        char_offsets = []
        idx = 0
        for tok in tokens:
            # 跳过空格和特殊token
            while idx < len(decoded) and decoded[idx].isspace():
                idx += 1
            # 找到token在字符串中的位置
            pos = decoded.find(tok.replace('▁', ' ').strip(), idx)
            if pos == -1:
                pos = idx  # fallback
            char_offsets.append(pos)
            idx = pos + len(tok.replace('▁', ' ').strip())

        # 2. 找到每个tag在token序列中的起始位置
        tags_sorted = sorted(self.tags, key=lambda x: -len(x))
        tag_token_pos = []
        used = [0] * len(tokens)
        for tag in tags_sorted:
            tag_tokens = tokenizer.encode(tag, add_special_tokens=False)
            tag_len = len(tag_tokens)
            for i in range(len(tokens) - tag_len + 1):
                if used[i:i+tag_len].count(1) > 0:
                    continue
                if tokens[i:i+tag_len] == tokenizer.convert_ids_to_tokens(tag_tokens):
                    tag_token_pos.append((i, tag))
                    for j in range(i, i+tag_len):
                        used[j] = 1
        tag_token_pos.sort()

        # 3. 遍历每个tag，更新embedding
        updated_tags = set()
        for i, (idx, tag) in enumerate(tag_token_pos):
            if i + 1 < len(tag_token_pos):
                next_idx = tag_token_pos[i + 1][0]
            else:
                next_idx = reasoning_feats.shape[1]
            content_len = next_idx - idx
            self.cot_dict[tag] = reasoning_feats[:, idx:idx+content_len, :]  # [B, N, D]
            self.update_counter[tag] = 0
            updated_tags.add(tag)

        # 4. 未更新的tag计数+1，过期则丢弃（TASK和PLAN除外）
        for tag in self.tags:
            if tag not in updated_tags and tag in self.cot_dict and tag not in [CotTag.TASK.value, CotTag.PLAN.value]:
                self.update_counter[tag] += 1
                if self.update_counter[tag] > self.expire_threshold:
                    del self.cot_dict[tag]
                    self.update_counter[tag] = 0

    def get_cot_embedding(self) -> torch.tensor:
        """
        返回所有已存储的CoT embedding，拼接为 [B, N, D]，N为已存字段数
        """
        if not self.cot_dict:
            return None
        # 按tag顺序拼接
        emb_list = [self.cot_dict[tag] for tag in self.tags if tag in self.cot_dict]
        if emb_list:
            return torch.cat(emb_list, dim=1)  # [B, N, D]
        else:
            return None

    def get_cot_embedding_with_query(self, cognition_features: torch.tensor) -> torch.tensor:
        B, token_num, D = cognition_features.shape
        outputs = []
        for i in range(B):
            query = cognition_features[i].unsqueeze(0)  # (1, token_num, D)
            cot_hist = self.get_cot_embedding()
            if cot_hist:
                cot_memory = torch.cat(
                    cot_hist, dim=0).unsqueeze(0)  # (1, M, D)
                x = query
                for block in self.cross_blocks:
                    # cross + ffn
                    x = block(x, cot_memory)
                attn_out = x
            else:
                attn_out = query
            fused = query + attn_out
            outputs.append(fused.squeeze(0).unsqueeze(0))
        return torch.cat(outputs, dim=0)  # (B, token_num, D)

    def reset(self):
        self.cot_dict = {}
        self.update_counter = {tag: 0 for tag in self.tags}


class CogACT(nn.Module):
    def __init__(
        self,
        vlm: PrismaticVLM,
        action_model_type: str = 'DiT-B',
        token_size: int = 4096,
        action_dim: int = 7,
        future_action_window_size: int = 15,
        past_action_window_size: int = 0,
        use_ema: bool = False,
        norm_stats: Dict[str, Dict[str, Dict[str, Dict[str, List[float]]]]] = None,
        timestep_sample="uniform",
        traj_group_size=1,
        use_memory_bank=False,
        memory_bank_version='v1',
        use_img_res=False,
        img_res_share_vision_encoder=True,
        image_resize_strategy="resize-naive",
        load_proprio=False,
        proprio_to_vlm=False,
        lang_inject="no",
        lang_action_out: Optional[bool] = False,
        use_cot: Optional[bool] = False,
        use_cot_trigger: Optional[bool] = False,
        use_moe: Optional[bool] = False,
        use_cot_memory: Optional[bool] = False,
        use_cot_memory_attn: Optional[bool] = False,
        cot_frozen_step: Optional[int] = 0,
        cot_memory_expire: Optional[int] = 6,
        **kwargs,
    ) -> None:
        super().__init__()

        self.use_img_res = use_img_res
        num_extra_token = 0
        if self.use_img_res:
            num_extra_token += 1

        self.load_proprio = load_proprio
        self.proprio_to_vlm = proprio_to_vlm
        if self.load_proprio or self.proprio_to_vlm:
            print('WARNING: Only support bridge proprio!!!!!!')
            self.proprio_encoder = nn.Sequential(
                nn.Linear(8, token_size),
                nn.SiLU(),
                nn.Linear(token_size, token_size),
            )
            if self.load_proprio:
                num_extra_token += 1
            if self.proprio_to_vlm:
                self.proprio_projector = nn.Sequential(
                    nn.LayerNorm(token_size),
                    nn.Linear(token_size, token_size),
                    nn.GELU(),
                    nn.Linear(token_size, token_size),
                )

        self.action_model = ActionModel(model_type=action_model_type,
                                        token_size=token_size,
                                        in_channels=action_dim,
                                        future_action_window_size=future_action_window_size,
                                        past_action_window_size=past_action_window_size,
                                        timestep_sample=timestep_sample,
                                        num_extra_token=num_extra_token,
                                        )
        self.vlm = vlm
        self.future_action_window_size = future_action_window_size
        self.past_action_window_size = past_action_window_size
        self.use_ema = use_ema
        if self.use_ema:
            self.ema_diffusion = deepcopy(self.action_model)
            self.ema_diffusion.requires_grad_(False)
            self.all_module_keys = ['action_model', 'ema_diffusion']
        else:
            self.all_module_keys = ['action_model']
        for module_keys in self.vlm.all_module_keys:
            self.all_module_keys.append("vlm." + module_keys)

        # Diffusion head is always trainable
        self._trainable_module_keys = ['action_model']
        self.norm_stats = norm_stats

        self.traj_group_size = traj_group_size
        self.use_memory_bank = use_memory_bank

        if use_memory_bank:
            assert self.traj_group_size > 1, "Memory bank only supports traj_group_size > 1"
            if memory_bank_version == 'v1':
                self.memory_bank = MemoryBank(feature_dim=token_size, traj_group_size=traj_group_size, max_memory_size=128)
            elif memory_bank_version == 'v2':
                self.memory_bank = MemoryBankV2(feature_dim=token_size, traj_group_size=traj_group_size, max_memory_size=128)
            else:
                raise NotImplementedError(
                    f"Memory bank version {memory_bank_version} not implemented")

        self.img_res_share_vision_encoder = img_res_share_vision_encoder
        if self.use_img_res:
            kv_dim = self.vlm.vision_backbone.dino_featurizer.patch_embed.proj.weight.shape[
                0] + self.vlm.vision_backbone.siglip_featurizer.patch_embed.proj.weight.shape[0]
            if not self.img_res_share_vision_encoder:
                self.img_res_encoder, _ = get_vision_backbone_and_transform(
                    vision_backbone_id='dinov2-vit-l',
                    image_resize_strategy=image_resize_strategy,
                )
                kv_dim = self.vlm.vision_backbone.dino_featurizer.patch_embed.proj.weight.shape[
                    0]

            self.perceiver_resampler = PerceiverResampler(q_dim=token_size, kv_dim=kv_dim, num_latents=1, depth=2, heads=8, dropout=0.0, ff_mult=4)

        self.lang_action_out = lang_action_out
        self.use_cot = use_cot
        self.lang_inject = lang_inject
        if self.lang_inject:
            print(
                f'-----------using lang_inject {self.lang_inject} for reasoning of VLA model-------------')
            assert lang_action_out or use_cot
            if self.lang_inject == 'v2':
                self.reasoning_projector = EmbodiedReasoningProjectorv2(
                    token_size, token_size, num_queries=4)
            elif self.lang_inject == 'v3':
                self.reasoning_projector = EmbodiedReasoningProjectorv3(
                    token_size, token_size, num_queries=4)
            elif self.lang_inject == 'v1':
                self.reasoning_projector = ReasoningProjector(
                    token_size, token_size)
            elif self.lang_inject == 'v4':
                self.reasoning_projector = EmbodiedReasoningProjectorV4(
                    token_size, token_size, num_queries=3)
            elif self.lang_inject == 'cognition':
                self.reasoning_projector = CognitionReasoningProjector(
                    token_size, token_size)
            elif self.lang_inject == 'hicot':
                self.reasoning_projector = HiCoTWrapper(token_size)
            elif self.lang_inject == 'hicot_v2':
                self.reasoning_projector = HierarchicalReasoningProjector(token_size)
            else:
                self.reasoning_projector = None
            print(
                f'-----------using reasoning_projector {self.reasoning_projector} for reasoning of VLA model-------------')
            self.reasoning_film = FiLM(token_size, token_size)

        self.use_moe = use_moe
        if self.use_moe:
            print('-----------using moe for reasoning of VLA model-------------')
            from st_moe_pytorch import MoE, SparseMoEBlock
            moe = MoE(
                dim=token_size,
                num_experts=4,
                gating_top_n=2,
                threshold_train=0.2,
                threshold_eval=0.2,
                capacity_factor_train=1.25,
                capacity_factor_eval=2.,
                balance_loss_coef=1e-2,
                router_z_loss_coef=1e-3,
                allow_var_seq_len=True
            )
            self.moe_block = SparseMoEBlock(
                moe,
                add_ff_before=True,
                add_ff_after=True
            )
            self.reasoning_projector = ReasoningProjector(
                token_size, token_size)
            self.reasoning_film = FiLM(token_size, token_size)

        self.base_prompt = ''  # f"{CotTag.TASK.value}"  # 初始化时可根据实际情况赋值
        self.frozen_prompt = None
        self.max_freezing_time = cot_frozen_step  # 可根据需要调整
        print('------------max_freezing_time: ', self.max_freezing_time, '-----------------')
        self.time_frozen = 0

        self.use_cot_memory = use_cot_memory
        self.cot_memory_expire = cot_memory_expire
        if self.use_cot_memory:
            print(
                f'-----------self.use_cot_memory: {self.use_cot_memory}, self.cot_memory_expire: {self.cot_memory_expire}-------------')
            self.use_cot_memory_attn = use_cot_memory_attn
            self.cot_memory_bank = CoTMemoryBank(
                expire_threshold=self.cot_memory_expire, using_attention=use_cot_memory_attn, num_layers=2, feature_dim=token_size)

    @property
    def trainable_module_keys(self) -> List[str]:
        keys = []
        for module_keys in self.vlm.trainable_module_keys:
            keys.append("vlm." + module_keys)
        keys += self._trainable_module_keys
        return keys

    @property
    def llm_backbone(self) -> LLMBackbone:
        return self.vlm.llm_backbone

    @property
    def vision_backbone(self) -> VisionBackbone:
        return self.vlm.vision_backbone

    def freeze_backbones(self, stage):
        self.vlm.freeze_backbones(stage)

    def forward(
        self,
        input_ids: Optional[torch.LongTensor] = None,
        attention_mask: Optional[torch.Tensor] = None,
        pixel_values: Optional[torch.FloatTensor] = None,
        labels: Optional[torch.LongTensor] = None,
        actions: Optional[torch.FloatTensor] = None,
        proprio: Optional[torch.FloatTensor] = None,
        inputs_embeds: Optional[torch.FloatTensor] = None,
        past_key_values: Optional[List[torch.FloatTensor]] = None,
        use_cache: Optional[bool] = None,
        output_attentions: Optional[bool] = None,
        output_hidden_states: Optional[bool] = None,
        return_dict: Optional[bool] = None,
        repeated_diffusion_steps: int = 4,
        action_masks=None,
    ) -> Tuple:
        """Run a forward pass through the VLM, returning a CausalLMOutputWithPast instance (contains loss)."""

        if self.load_proprio or self.proprio_to_vlm:
            proprio_emb = self.proprio_encoder(proprio)

        if self.proprio_to_vlm:
            proprio_emb_vlm = self.proprio_projector(proprio_emb)

        output = self.vlm(
            input_ids=input_ids,
            attention_mask=attention_mask,
            pixel_values=pixel_values,
            labels=labels,
            inputs_embeds=inputs_embeds,
            past_key_values=past_key_values,
            use_cache=use_cache,
            output_attentions=output_attentions,
            output_hidden_states=output_hidden_states,
            return_dict=return_dict,
            proprio_feat=proprio_emb_vlm if self.proprio_to_vlm else None,
        )

        # extract the last hidden state and the learnable EOS token feature
        last_hidden = output.hidden_states[-1]

        # extract the visual token number
        if self.vlm.vision_backbone.featurizer is not None:
            num_patch = self.vlm.vision_backbone.featurizer.patch_embed.num_patches
        elif hasattr(self.vlm.vision_backbone, 'siglip_featurizer') and self.vlm.vision_backbone.siglip_featurizer is not None:
            num_patch = self.vlm.vision_backbone.siglip_featurizer.patch_embed.num_patches
        else:
            raise ValueError("No vision backbone found")

        if self.proprio_to_vlm:
            num_patch += 1

        last_hidden = last_hidden[:, num_patch:]

        # extract the cognition feature
        cumulative_sum = attention_mask.cumsum(dim=1)
        last_true_indices = (cumulative_sum == cumulative_sum.max(dim=1, keepdim=True)[0]).float().argmax(dim=1)
        expanded_indices = last_true_indices.unsqueeze(-1).expand(-1, last_hidden.size(-1))
        cognition_features = last_hidden.gather(1, expanded_indices.unsqueeze(1))  # [B, 1, D]

        # reasoning inject
        if self.lang_inject:
            if self.lang_inject == 'hicot_v2':
                self.reasoning_projector.reset_state()
            max_len = int(attention_mask.sum(dim=1).max().item())
            masked_hidden = last_hidden * attention_mask.unsqueeze(-1)
            reasoning_feats = masked_hidden[:, :max_len, :]
            reasoning_feats = reasoning_feats[:, 1:-1, :]
            reasoning_feats = self.reasoning_projector(reasoning_feats)
            cognition_features = self.reasoning_film(cognition_features, reasoning_feats)

        if self.use_moe:
            max_len = int(attention_mask.sum(dim=1).max().item())
            masked_hidden = last_hidden * attention_mask.unsqueeze(-1)
            reasoning_feats = masked_hidden[:, :max_len, :]
            reasoning_feats = reasoning_feats[:, 1:-1, :]  # [B,T,D]
            moe_reasoning_feats, total_aux_loss, _, _ = self.moe_block(reasoning_feats)  # [B,T,D]
            reasoning_feats = self.reasoning_projector(moe_reasoning_feats)  # [B,1,D]
            cognition_features = self.reasoning_film(cognition_features, reasoning_feats)  # [B,1,D]

        actions_future = actions[:, -(self.future_action_window_size+1):, :]

        if self.use_img_res:
            if self.img_res_share_vision_encoder:
                raw_img_feat = self.vlm.current_raw_img_feat
            else:
                raw_img_feat = self.img_res_encoder(pixel_values['dino'])
            img_res_feat = self.perceiver_resampler(raw_img_feat)

            cognition_features = torch.cat([cognition_features, img_res_feat], dim=1)

        if self.load_proprio:
            cognition_features = torch.cat([cognition_features, proprio_emb], dim=1)

        if self.use_memory_bank:
            self.memory_bank.reset()
            cognition_features = self.memory_bank.process_batch(cognition_features)

        actions_repeated = actions_future.repeat(repeated_diffusion_steps, 1, 1)
        cognition_features_repeated = cognition_features.repeat(repeated_diffusion_steps, 1, 1)  # [repeated_diffusion_steps*B, 1, D]

        loss = self.action_model.loss(actions_repeated, cognition_features_repeated)

        if self.use_moe:
            loss += total_aux_loss

        return loss, output

    def get_fsdp_wrapping_policy(self) -> Callable:
        """Return an FSDP _or_policy over the policies returned by each individual backbone (and our VLM policy)."""
        vision_fsdp_wrapping_policy = self.vlm.vision_backbone.get_fsdp_wrapping_policy()
        llm_fsdp_wrapping_policy = self.vlm.llm_backbone.get_fsdp_wrapping_policy()

        # Get Prismatic Wrapping Policy =>> just a module wrapping policy around `self.projector` and DiT
        prismatic_fsdp_wrapping_policy = partial(
            _module_wrap_policy,
            module_classes={LinearProjector,
                            MLPProjector, FusedMLPProjector, DiT},
        )

        # Return union (_or_) over constituent policies
        #   => Note: there is *not* a fall-through policy; any module that isn't covered by the above constituents will
        #            automatically be folded into the root VLM FSDP instance.
        return partial(
            _or_policy,
            policies=[
                vision_fsdp_wrapping_policy,
                llm_fsdp_wrapping_policy,
                prismatic_fsdp_wrapping_policy,
            ],
        )

    def load_ema_to_weights(self):
        """Load the EMA state dict to the weights."""
        if self.use_ema:
            self.action_model.load_state_dict(self.ema_diffusion.state_dict())
            del self.ema_diffusion

    @classmethod
    def from_pretrained(
        cls,
        pretrained_checkpoint: Path,
        model_id: str,
        vision_backbone: VisionBackbone,
        llm_backbone: LLMBackbone,
        enable_mixed_precision_training: bool = True,
        arch_specifier: str = "gelu-mlp",
        freeze_weights: bool = True,
        action_dim: int = 7,
        future_action_window_size: int = 15,
        past_action_window_size: int = 0,
        action_model_type: str = 'DiT-B',
        use_ema: bool = False,
        norm_stats=None,
        **kwargs,
    ) -> CogACT:

        # Load VLM backbone, borrowed from PrismaticVLM
        vlm = PrismaticVLM(
            model_id,
            vision_backbone,
            llm_backbone,
            enable_mixed_precision_training=enable_mixed_precision_training,
            arch_specifier=arch_specifier,
            **kwargs,
        )

        # Load from Checkpoint (Custom --> should load both *projector* and *llm* weights)
        model_state_dict = torch.load(
            pretrained_checkpoint, map_location="cpu")["model"]
        assert (
            "projector" in model_state_dict and "llm_backbone" in model_state_dict
        ), "PrismaticVLM `from_pretrained` expects checkpoint with keys for `projector` AND `llm_backbone`!"

        vlm.projector.load_state_dict(model_state_dict["projector"])
        vlm.llm_backbone.load_state_dict(model_state_dict["llm_backbone"])
        if "vision_backbone" in model_state_dict.keys():
            vlm.vision_backbone.load_state_dict(
                model_state_dict["vision_backbone"])

        # Freeze Weights
        if freeze_weights:
            vlm.requires_grad_(False)
            vlm.eval()

        # Initialize CogACT
        cogact = CogACT(vlm,
                        token_size=vlm.llm_backbone.llm.lm_head.in_features,
                        action_dim=action_dim,
                        future_action_window_size=future_action_window_size,
                        past_action_window_size=past_action_window_size,
                        action_model_type=action_model_type,
                        use_ema=use_ema,
                        norm_stats=norm_stats,
                        **kwargs,
                        )

        # Load ActionModel from Checkpoint
        if "action_model" in model_state_dict:
            num_extra_token = 0
            if 'use_img_res' in kwargs and kwargs['use_img_res']:
                num_extra_token += 1
            if 'load_proprio' in kwargs and kwargs['load_proprio']:
                num_extra_token += 1

            if num_extra_token > 0:
                pretrained_pe = model_state_dict["action_model"]["net.positional_embedding"]
                if cogact.action_model.net.positional_embedding.data.shape[0] != pretrained_pe.shape[0]:
                    assert cogact.action_model.net.positional_embedding.data.shape[
                        0] > pretrained_pe.shape[0]
                    cur_pe = cogact.action_model.net.positional_embedding.data
                    cur_pe[num_extra_token:] = pretrained_pe
                    model_state_dict["action_model"]["net.positional_embedding"] = cur_pe

                # 用于目前带bug训练出的模型
                model_uncondition_num = cogact.action_model.net.z_embedder.uncondition.shape[
                    0]
                ckpt_uncondition_num = model_state_dict["action_model"]['net.z_embedder.uncondition'].shape[0]
                if model_uncondition_num != ckpt_uncondition_num:
                    print(
                        'WARNING: model_uncondition_num != ckpt_uncondition_num, we use boardcasting!!!!!!')
                    model_state_dict["action_model"]['net.z_embedder.uncondition'] = model_state_dict[
                        "action_model"]['net.z_embedder.uncondition'].expand(model_uncondition_num, -1)

            cogact.action_model.load_state_dict(
                model_state_dict["action_model"])
            assert use_ema is False, "Does not support using EMA weights from pretrained checkpoint."
            if "ema_diffusion" in model_state_dict and use_ema:
                cogact.ema_diffusion.load_state_dict(
                    model_state_dict["ema_diffusion"])
            elif use_ema:
                cogact.ema_diffusion.load_state_dict(
                    model_state_dict["action_model"])
        else:
            overwatch.warning(
                "No ActionModel found in the pretrained checkpoint. Initializing a new one.")
        return cogact

    @torch.inference_mode()
    def predict_action(
        self, image: Image,
        instruction: str,
        proprio: Optional[torch.Tensor] = None,
        unnorm_key: Optional[str] = None,
        cfg_scale: float = 1.5,
        use_ddim: bool = False,
        num_ddim_steps: int = 5,
        reset_memory: bool = False,
        **kwargs: str
    ) -> np.ndarray:
        """
        Core function for VLA inference; maps input image and task instruction to continuous action.

        @param image: PIL Image as [height, width, 3]
        @param instruction: Task instruction string
        @param unnorm_key: Optional dataset name for retrieving un-normalizing statistics; if None, checks that model
        was trained only on a single dataset, and retrieves those statistics.
        @param cfg_scale: Scaling factor for classifier-free guidance (CFG); if == 1.0, CFG is disabled.
        @param use_ddim: Use DDIM sampling instead of DDPM sampling.
        @param num_ddim_steps: Number of DDIM steps to use for sampling.

        @return Unnormalized (continuous) action vector --> end-effector deltas.
        """
        image_transform, tokenizer = self.vlm.vision_backbone.image_transform, self.vlm.llm_backbone.tokenizer

        # Build VLA Prompt
        prompt_builder = self.vlm.get_prompt_builder()
        prompt_builder.add_turn(
            role="human", message=f"What action should the robot take to {instruction.lower()}?")
        prompt_text = prompt_builder.get_prompt()
        lang_action_len = self.get_action_dim(unnorm_key) * (self.future_action_window_size + 1)
        input_ids = tokenizer(prompt_text, truncation=True, return_tensors="pt").input_ids.to(self.vlm.device)
        if isinstance(tokenizer, LlamaTokenizerFast):
            input_ids = torch.cat(
                (input_ids, torch.unsqueeze(torch.Tensor([29871, 2]).long(), dim=0).to(self.vlm.device)), dim=1
            )
            if self.use_cot is False and self.lang_action_out is False:
                max_new_tokens = 1
            elif self.use_cot:
                max_new_tokens = 1024
            elif self.lang_action_out:
                max_new_tokens = lang_action_len + 2
        else:
            raise ValueError(
                f"Unsupported `tokenizer` type = {type(tokenizer)}")

        # Preprocess Image
        pixel_values = image_transform(image)
        if isinstance(pixel_values, torch.Tensor):
            pixel_values = pixel_values[None, ...].to(self.vlm.device)
        elif isinstance(pixel_values, dict):
            pixel_values = {k: v[None, ...].to(
                self.vlm.device) for k, v in pixel_values.items()}
        else:
            raise ValueError(
                f"Unsupported `pixel_values` type = {type(pixel_values)}")

        # Invoke super().generate --> taps into `GenerationMixin` which (redirects) to `forward()`
        autocast_dtype = self.vlm.llm_backbone.half_precision_dtype

        # Generate cognition feature through vlm
        with torch.autocast("cuda", dtype=autocast_dtype, enabled=self.vlm.enable_mixed_precision_training):
            # fmt: off
            output = super(PrismaticVLM, self.vlm).generate(
                input_ids=input_ids,                            # Shape: [1, seq]
                pixel_values=pixel_values,                      # Shape: [1, 3, res, res] or Dict[str, ...]
                max_new_tokens=max_new_tokens,
                output_hidden_states=True,
                return_dict_in_generate=True,
                **kwargs,
            )
            # fmt: on

        # language out
        if self.use_cot or self.lang_action_out:
            from prismatic.vla.action_tokenizer import ActionTokenizer
            seq_ids = output.sequences[0].cpu().tolist()
            hf_tok = self.llm_backbone.tokenizer
            action_tok = ActionTokenizer(hf_tok)
            b = action_tok.action_token_begin_idx
            e = b + action_tok.n_bins
            decoded, buf = [], []
            for tid in seq_ids:
                if b < tid <= e:
                    if buf:
                        decoded.append(hf_tok.decode(
                            buf, skip_special_tokens=False))
                        buf.clear()
                    decoded.append(action_tok.decode_token_ids_to_actions(
                        np.array([tid], int))[0])
                else:
                    buf.append(tid)
            if buf:
                decoded.append(hf_tok.decode(buf, skip_special_tokens=False))
            print("Langage:", decoded)

        model_dtype = next(self.action_model.net.parameters()).dtype
        # cognition_features = output.hidden_states[-1][-1][:,-1,:]
        cognition_features = output.hidden_states[0][-1][:, -1, :]
        assert (cognition_features.shape[0], cognition_features.shape[1]) == (
            1, 4096), "Batch size must be 1 for action prediction"
        cognition_features = cognition_features.unsqueeze(
            1).to(model_dtype)  # [B, 1, D]

        # reasoning inject
        if self.lang_inject:
            reasoning_feats = []
            for i in range(1, len(output.hidden_states)):
                reasoning_feats.append(output.hidden_states[i][-1])

            if reasoning_feats != []:
                reasoning_feats = torch.cat(
                    reasoning_feats, dim=1)  # [B, T, D]
                reasoning_feats = self.reasoning_projector(
                    reasoning_feats, visualize_attention=False)
                cognition_features = self.reasoning_film(
                    cognition_features, reasoning_feats)

        if self.use_img_res:
            if self.img_res_share_vision_encoder:
                raw_img_feat = self.vlm.current_raw_img_feat
            else:
                raw_img_feat = self.img_res_encoder(pixel_values['dino'])

            img_res_feat = self.perceiver_resampler(raw_img_feat)
            cognition_features = torch.cat(
                [cognition_features, img_res_feat], dim=1)

        if self.load_proprio:
            proprio_emb = self.proprio_encoder(proprio)
            cognition_features = torch.cat(
                [cognition_features, proprio_emb], dim=1)

        if self.use_memory_bank:
            if reset_memory:
                print(" ** reset memory ** ")
                self.memory_bank.reset()
            cognition_features = self.memory_bank.process_batch(
                cognition_features)

        # Sample random noise
        B = cognition_features.shape[0]
        noise = torch.randn(B, self.future_action_window_size+1, self.action_model.in_channels,
                            device=cognition_features.device).to(model_dtype)  # [B, T, D]

        # Setup classifier-free guidance:
        using_cfg = cfg_scale > 1.0
        if using_cfg:
            noise = torch.cat([noise, noise], 0)
            uncondition = self.action_model.net.z_embedder.uncondition
            uncondition = uncondition.unsqueeze(0)  # [k, D]
            uncondition = uncondition.expand(
                B, *uncondition.shape[1:])  # [B, k, D]
            z = torch.cat([cognition_features, uncondition], 0)
            cfg_scale = cfg_scale
            model_kwargs = dict(z=z, cfg_scale=cfg_scale)
            sample_fn = self.action_model.net.forward_with_cfg
        else:
            model_kwargs = dict(z=cognition_features)
            sample_fn = self.action_model.net.forward

        # DDIM Sampling
        if use_ddim and num_ddim_steps is not None:
            if self.action_model.ddim_diffusion is None:
                self.action_model.create_ddim(ddim_step=num_ddim_steps)
            samples = self.action_model.ddim_diffusion.ddim_sample_loop(sample_fn,
                                                                        noise.shape,
                                                                        noise,
                                                                        clip_denoised=False,
                                                                        model_kwargs=model_kwargs,
                                                                        progress=False,
                                                                        device=cognition_features.device,
                                                                        eta=0.0
                                                                        )
        else:
            # DDPM Sampling
            samples = self.action_model.diffusion.p_sample_loop(sample_fn,
                                                                noise.shape,
                                                                noise,
                                                                clip_denoised=False,
                                                                model_kwargs=model_kwargs,
                                                                progress=False,
                                                                device=cognition_features.device
                                                                )
        if using_cfg:
            samples, _ = samples.chunk(2, dim=0)  # Remove null class samples
        normalized_actions = samples[0].cpu().numpy()

        # Un-normalize Actions
        action_norm_stats = self.get_action_stats(unnorm_key)
        mask = action_norm_stats.get("mask", np.ones_like(
            action_norm_stats["q01"], dtype=bool))
        action_high, action_low = np.array(
            action_norm_stats["q99"]), np.array(action_norm_stats["q01"])
        normalized_actions = np.clip(normalized_actions, -1, 1)
        normalized_actions[:, 6] = np.where(
            normalized_actions[:, 6] < 0.5, 0, 1)
        actions = np.where(
            mask,
            0.5 * (normalized_actions + 1) *
            (action_high - action_low) + action_low,
            normalized_actions,
        )

        return actions, normalized_actions

    @torch.inference_mode()
    def predict_action_cot(
        self, image: Image,
        instruction: str,
        proprio: Optional[torch.Tensor] = None,
        unnorm_key: Optional[str] = None,
        cfg_scale: float = 1.5,
        use_ddim: bool = False,
        num_ddim_steps: int = 5,
        reset_memory: bool = False,
        cot_version: str = '',
        timestep: int = 0,
        allow_prefix: bool = False,
        **kwargs: str
    ) -> np.ndarray:
        """
        Core function for VLA inference; maps input image and task instruction to continuous action.
        """
        image_transform, tokenizer = self.vlm.vision_backbone.image_transform, self.vlm.llm_backbone.tokenizer

        chosen_cot_tag = ''
        # chosen_cot_tag = CotTag.SUBTASK.value
        prompt_builder = self.vlm.get_prompt_builder()
        if cot_version == 'v4':
            if chosen_cot_tag == '':
                prompt_builder.add_turn(
                    role="human", message=f"What action should the robot take to {instruction.lower()}?")
            else:
                prompt_builder.add_turn(
                    role="human", message=f"What action should the robot take to {instruction.lower()} based on {chosen_cot_tag.lower()[:-1]}?")
        else:
            prompt_builder.add_turn(
                role="human", message=f"What action should the robot take to {instruction.lower()}?")
        prompt_text = prompt_builder.get_prompt()

        if self.time_frozen <= 0 or reset_memory:
            self.frozen_prompt = self.base_prompt
            self.time_frozen = self.max_freezing_time
            cot_prompt = chosen_cot_tag
        else:
            cot_prompt = ''
        self.time_frozen -= 1

        lang_action_len = self.get_action_dim(unnorm_key) * (self.future_action_window_size + 1)
        input_ids = tokenizer(prompt_text, truncation=True, return_tensors="pt").input_ids.to(self.vlm.device)
        if cot_version == 'v1' or cot_version == 'v2':
            input_ids = torch.cat(
                (input_ids, torch.unsqueeze(torch.Tensor([29871, 2]).long(), dim=0).to(self.vlm.device)), dim=1
            )
            input_ids = torch.cat((input_ids, tokenizer(
                self.frozen_prompt, return_tensors="pt").input_ids.to(self.vlm.device)[:, 1:],), dim=1)

        elif cot_version == 'v3' or cot_version == 'v3.2' or cot_version == 'v4' or cot_version == 'v5' or cot_version == 'v6':
            input_ids = torch.cat(
                (input_ids, torch.unsqueeze(torch.Tensor([29871, 2]).long(), dim=0).to(self.vlm.device)), dim=1
            )
            input_ids = torch.cat((input_ids, tokenizer(cot_prompt, return_tensors="pt").input_ids.to(self.vlm.device)[:, 1:],), dim=1)
            input_ids = torch.cat((input_ids, tokenizer(self.frozen_prompt, return_tensors="pt").input_ids.to(self.vlm.device)[:, 1:],), dim=1)

        if self.use_cot is False and self.lang_action_out is False:
            max_new_tokens = 1
        elif self.use_cot:
            max_new_tokens = 1024
        elif self.lang_action_out:
            max_new_tokens = lang_action_len + 2

        pixel_values = image_transform(image)
        if isinstance(pixel_values, torch.Tensor):
            pixel_values = pixel_values[None, ...].to(self.vlm.device)
        elif isinstance(pixel_values, dict):
            pixel_values = {k: v[None, ...].to(
                self.vlm.device) for k, v in pixel_values.items()}
        else:
            raise ValueError(
                f"Unsupported `pixel_values` type = {type(pixel_values)}")

        autocast_dtype = self.vlm.llm_backbone.half_precision_dtype
        with torch.autocast("cuda", dtype=autocast_dtype, enabled=self.vlm.enable_mixed_precision_training):
            def only_eos_prefix(batch_id, input_ids):
                return [tokenizer.eos_token_id]
            output = super(PrismaticVLM, self.vlm).generate(
                input_ids=input_ids,
                pixel_values=pixel_values,
                max_new_tokens=max_new_tokens,
                output_hidden_states=True,
                return_dict_in_generate=True,
                output_scores=True,
                prefix_allowed_tokens_fn=only_eos_prefix if (allow_prefix or len(self.frozen_prompt) != 0) else None,
                **kwargs,
            )
        if self.use_cot or self.lang_action_out:
            from prismatic.vla.action_tokenizer import ActionTokenizer
            seq_ids = output.sequences[0].cpu().tolist()
            hf_tok = self.llm_backbone.tokenizer
            action_tok = ActionTokenizer(hf_tok)
            b = action_tok.action_token_begin_idx
            e = b + action_tok.n_bins
            decoded, buf = [], []
            for tid in seq_ids:
                if b < tid <= e:
                    if buf:
                        decoded.append(hf_tok.decode(
                            buf, skip_special_tokens=False))
                        buf.clear()
                    decoded.append(action_tok.decode_token_ids_to_actions(
                        np.array([tid], int))[0])
                else:
                    buf.append(tid)
            if buf:
                decoded.append(hf_tok.decode(buf, skip_special_tokens=False))
            output_decoded = tokenizer.decode(seq_ids[-len(output.hidden_states):])
            print(f"Timestep: {timestep}, New Generated CoT length: {len(output.hidden_states)}, {output_decoded}")

        debug = False
        if debug:
            score_tensor = output.scores[0]  # shape: (batch_size, vocab_size)
            prob_tensor = F.softmax(score_tensor, dim=-1)
            topk = torch.topk(prob_tensor[0], k=10)  # top 10
            top_probs = topk.values   # tensor of shape (10,)
            top_indices = topk.indices  # tensor of shape (10,)
            top_tokens = tokenizer.convert_ids_to_tokens(top_indices.tolist())
            for i in range(10):
                token_str = top_tokens[i]
                prob = top_probs[i].item()
                print(f"{i+1:2d}. Token: {token_str:15}  |  Prob: {prob:.6f}")

        model_dtype = next(self.action_model.net.parameters()).dtype
        cognition_features = output.hidden_states[0][-1][:, -1, :]
        # cognition_features = output.hidden_states[-1][-1][:, -1, :]
        assert (cognition_features.shape[0], cognition_features.shape[1]) == (1, 4096), "Batch size must be 1 for action prediction"
        cognition_features = cognition_features.unsqueeze(1).to(model_dtype)  # [B, 1, D]

        if self.use_cot_memory:
            if reset_memory:
                print(" ** reset cot memory bank ** ")
                self.cot_memory_bank.reset()
                if self.lang_inject == 'hicot_v2':
                    self.reasoning_projector.reset_state()
                    print("** reset inject-hicotv2 hidden states **")
            reasoning_feats = []
            for i in range(1, len(output.hidden_states)):
                reasoning_feats.append(output.hidden_states[i][-1])
            if reasoning_feats != []:
                reasoning_feats = torch.cat(reasoning_feats, dim=1)  # [B, T, D]
            output_decoded = tokenizer.decode(seq_ids[-len(output.hidden_states):])
            # self.cot_memory_bank.update_cot_embedding(output_decoded, reasoning_feats)
            self.cot_memory_bank.update_cot_embedding2(output_decoded, reasoning_feats, tokenizer)
        if self.lang_inject != 'no':
            if self.use_cot_memory:
                reasoning_feats = self.cot_memory_bank.get_cot_embedding()
                if reasoning_feats is not None:
                    reasoning_feats = self.reasoning_projector(reasoning_feats)
                    cognition_features = self.reasoning_film(cognition_features, reasoning_feats)
            else:
                reasoning_feats = []
                for i in range(1, len(output.hidden_states)):
                    reasoning_feats.append(output.hidden_states[i][-1])
                if reasoning_feats != []:
                    reasoning_feats = torch.cat(reasoning_feats, dim=1)  # [B, T, D]
                    reasoning_feats = self.reasoning_projector(reasoning_feats)
                    cognition_features = self.reasoning_film(cognition_features, reasoning_feats)

        if self.use_img_res:
            if self.img_res_share_vision_encoder:
                raw_img_feat = self.vlm.current_raw_img_feat
            else:
                raw_img_feat = self.img_res_encoder(pixel_values['dino'])
            img_res_feat = self.perceiver_resampler(raw_img_feat)
            cognition_features = torch.cat(
                [cognition_features, img_res_feat], dim=1)

        if self.load_proprio:
            proprio_emb = self.proprio_encoder(proprio)
            cognition_features = torch.cat(
                [cognition_features, proprio_emb], dim=1)

        if self.use_memory_bank:
            if reset_memory:
                print(" ** reset memory ** ")
                self.memory_bank.reset()
            cognition_features = self.memory_bank.process_batch(
                cognition_features)

        # Sample random noise
        B = cognition_features.shape[0]
        noise = torch.randn(B, self.future_action_window_size+1, self.action_model.in_channels, device=cognition_features.device).to(model_dtype)  # [B, T, D]

        # Setup classifier-free guidance:
        using_cfg = cfg_scale > 1.0
        if using_cfg:
            noise = torch.cat([noise, noise], 0)
            uncondition = self.action_model.net.z_embedder.uncondition
            uncondition = uncondition.unsqueeze(0)  # [k, D]
            uncondition = uncondition.expand(
                B, *uncondition.shape[1:])  # [B, k, D]
            z = torch.cat([cognition_features, uncondition], 0)
            cfg_scale = cfg_scale
            model_kwargs = dict(z=z, cfg_scale=cfg_scale)
            sample_fn = self.action_model.net.forward_with_cfg
        else:
            model_kwargs = dict(z=cognition_features)
            sample_fn = self.action_model.net.forward

        # DDIM Sampling
        if use_ddim and num_ddim_steps is not None:
            if self.action_model.ddim_diffusion is None:
                self.action_model.create_ddim(ddim_step=num_ddim_steps)
            samples = self.action_model.ddim_diffusion.ddim_sample_loop(sample_fn,
                                                                        noise.shape,
                                                                        noise,
                                                                        clip_denoised=False,
                                                                        model_kwargs=model_kwargs,
                                                                        progress=False,
                                                                        device=cognition_features.device,
                                                                        eta=0.0
                                                                        )
        else:
            # DDPM Sampling
            samples = self.action_model.diffusion.p_sample_loop(sample_fn,
                                                                noise.shape,
                                                                noise,
                                                                clip_denoised=False,
                                                                model_kwargs=model_kwargs,
                                                                progress=False,
                                                                device=cognition_features.device
                                                                )
        if using_cfg:
            samples, _ = samples.chunk(2, dim=0)  # Remove null class samples
        normalized_actions = samples[0].cpu().numpy()

        # Un-normalize Actions
        action_norm_stats = self.get_action_stats(unnorm_key)
        mask = action_norm_stats.get("mask", np.ones_like(action_norm_stats["q01"], dtype=bool))
        action_high, action_low = np.array(action_norm_stats["q99"]), np.array(action_norm_stats["q01"])
        normalized_actions = np.clip(normalized_actions, -1, 1)
        normalized_actions[:, 6] = np.where(normalized_actions[:, 6] < 0.5, 0, 1)
        actions = np.where(
            mask,
            0.5 * (normalized_actions + 1) *
            (action_high - action_low) + action_low,
            normalized_actions,
        )

        decoded_tokens = tokenizer.decode(output.sequences[0], skip_special_tokens=False)
        if "\nOut: " in decoded_tokens:
            prompt_out = decoded_tokens.split("\nOut: ")[-1]
        else:
            prompt_out = decoded_tokens

        if cot_version == 'v2' or cot_version == 'v1':
            prompt_out = decoded_tokens.split("</s>")[1]
            prompt_out += "</s>"
        if cot_version == 'v3' or cot_version == 'v3.2' or cot_version == 'v4' or cot_version == 'v5' or cot_version == 'v6':
            prompt_out = prompt_out.split("</s>")[1]
            prompt_out += "</s>"
        self.frozen_prompt = prompt_out.strip()

        return actions, normalized_actions

    @staticmethod
    def _check_unnorm_key(norm_stats, unnorm_key):
        if unnorm_key is None:
            assert len(norm_stats) == 1, (
                f"Your model was trained on more than one dataset, "
                f"please pass a `unnorm_key` from the following options to choose the statistics "
                f"used for un-normalizing actions: {norm_stats.keys()}"
            )
            unnorm_key = next(iter(norm_stats.keys()))

        assert unnorm_key in norm_stats, (
            f"The `unnorm_key` you chose is not in the set of available dataset statistics, "
            f"please choose from: {norm_stats.keys()}"
        )
        return unnorm_key

    def get_action_dim(self, unnorm_key=None):
        """Dimensionality of the policy's action space."""
        unnorm_key = self._check_unnorm_key(self.norm_stats, unnorm_key)
        return len(self.norm_stats[unnorm_key]["action"]["q01"])

    def get_action_stats(self, unnorm_key=None):
        """Dimensionality of the policy's action space."""
        unnorm_key = self._check_unnorm_key(self.norm_stats, unnorm_key)
        return self.norm_stats[unnorm_key]["action"]<|MERGE_RESOLUTION|>--- conflicted
+++ resolved
@@ -592,7 +592,9 @@
         self.norm2 = nn.LayerNorm(dim)
         self.ffn = nn.Sequential(
             nn.Linear(dim, dim),
+            nn.Linear(dim, dim),
             nn.GELU(),
+            nn.Linear(dim, dim),
             nn.Linear(dim, dim),
         )
 
@@ -605,6 +607,7 @@
 
 class HierarchicalCoTUpdater(nn.Module):
     def __init__(self, dim, task_layers=1, action_layers=1, task_cycles=2, action_cycles=2):
+    def __init__(self, dim, task_layers=1, action_layers=1, task_cycles=2, action_cycles=2):
         super().__init__()
         self.task_cycles = task_cycles
         self.action_cycles = action_cycles
@@ -612,6 +615,7 @@
         self.task_layer = nn.ModuleList([CoTReasoningBlock(dim) for _ in range(task_layers)])
         self.action_layer = nn.ModuleList([CoTReasoningBlock(dim) for _ in range(action_layers)])
 
+    def forward(self, zH, zL, reaoning_features):
     def forward(self, zH, zL, reaoning_features):
         with torch.no_grad():
             for _H_step in range(self.task_cycles):
@@ -621,22 +625,36 @@
                             zL = block(zL, zH + reaoning_features)
 
                 if not (_H_step == self.task_cycles - 1):
+            for _H_step in range(self.task_cycles):
+                for _L_step in range(self.action_cycles):
+                    if not ((_H_step == self.task_cycles - 1) and (_L_step == self.action_cycles - 1)):
+                        for block in self.action_layer:
+                            zL = block(zL, zH + reaoning_features)
+
+                if not (_H_step == self.task_cycles - 1):
                     for block in self.task_layer:
                         zH = block(zH, zL)
         # assert not zH.requires_grad and not zL.requires_grad
+                        zH = block(zH, zL)
+        # assert not zH.requires_grad and not zL.requires_grad
 
         # 最后一步参与梯度传播
         for block in self.action_layer:
             zL = block(zL, zH + reaoning_features)
+            zL = block(zL, zH + reaoning_features)
         for block in self.task_layer:
             zH = block(zH, zL)
-
+            zH = block(zH, zL)
+
+        return zH, zL
         return zH, zL
 
 
 class HiCoTWrapper(nn.Module):
     def __init__(self, dim, task_cycles=1, action_cycles=2):
+    def __init__(self, dim, task_cycles=1, action_cycles=2):
         super().__init__()
+        self.hicot = HierarchicalCoTUpdater(dim, task_cycles=task_cycles, action_cycles=action_cycles)
         self.hicot = HierarchicalCoTUpdater(dim, task_cycles=task_cycles, action_cycles=action_cycles)
         self.task_init = nn.Parameter(torch.zeros(1, 1, dim))
         self.action_init = nn.Parameter(torch.zeros(1, 1, dim))
@@ -657,10 +675,26 @@
         for mlp in self.mlps:
             attn_out = mlp(attn_out)
 
+        self.global_query = nn.Parameter(torch.zeros(1, 1, dim))
+
+        self.attn = nn.MultiheadAttention(embed_dim=dim, num_heads=4, batch_first=True)
+        self.mlps = nn.ModuleList([
+            nn.Linear(dim, dim),
+            nn.GELU(),
+            nn.Linear(dim, dim),
+        ]
+        )
+
+    def forward(self, x):
+        B, N, C = x.shape
+        q = self.global_query.expand(B, -1, -1)
+        attn_out, _ = self.attn(q, x, x, need_weights=False)
+        for mlp in self.mlps:
+            attn_out = mlp(attn_out)
+
         zH = self.task_init.expand(B, -1, -1).clone()
         zL = self.action_init.expand(B, -1, -1).clone()
         zH, zL = self.hicot(zH, zL, attn_out)
-<<<<<<< HEAD
 
         return zH
 
@@ -727,10 +761,6 @@
 
         pooled = self.norm(zH)
         return pooled
-=======
-
-        return zH
->>>>>>> 5ab999a8
 
 
 class CoTMemoryBank:
@@ -779,6 +809,7 @@
                 # reasoning_feats 的顺序应与tag出现顺序一致
             content_len = next_idx - (idx)
             self.cot_dict[tag] = reasoning_feats[:, idx:idx+content_len, :]  # [B, 1, D]
+            self.cot_dict[tag] = reasoning_feats[:, idx:idx+content_len, :]  # [B, 1, D]
             self.update_counter[tag] = 0  # 本次更新，计数归零
             updated_tags.add(tag)
 
@@ -840,67 +871,6 @@
                     del self.cot_dict[tag]
                     self.update_counter[tag] = 0
 
-    def update_cot_embedding2(self, decoded: str, reasoning_feats: torch.Tensor, tokenizer=None):
-        """
-        decoded: str, 解析出的CoT文本（如 "...TASK: ... PLAN: ... MOVE: ..."）
-        reasoning_feats: torch.Tensor, shape [B, T, D]，每个token对应一个T
-        tokenizer: 分词器，需提供tokenizer.encode方法
-        """
-        assert tokenizer is not None, "You must provide a tokenizer for correct alignment!"
-
-        # 1. 对decoded进行tokenize，得到token_ids和token到字符的映射
-        token_ids = tokenizer.encode(decoded, add_special_tokens=False)
-        tokens = tokenizer.convert_ids_to_tokens(token_ids)
-        # 计算每个token在原字符串中的起始位置
-        char_offsets = []
-        idx = 0
-        for tok in tokens:
-            # 跳过空格和特殊token
-            while idx < len(decoded) and decoded[idx].isspace():
-                idx += 1
-            # 找到token在字符串中的位置
-            pos = decoded.find(tok.replace('▁', ' ').strip(), idx)
-            if pos == -1:
-                pos = idx  # fallback
-            char_offsets.append(pos)
-            idx = pos + len(tok.replace('▁', ' ').strip())
-
-        # 2. 找到每个tag在token序列中的起始位置
-        tags_sorted = sorted(self.tags, key=lambda x: -len(x))
-        tag_token_pos = []
-        used = [0] * len(tokens)
-        for tag in tags_sorted:
-            tag_tokens = tokenizer.encode(tag, add_special_tokens=False)
-            tag_len = len(tag_tokens)
-            for i in range(len(tokens) - tag_len + 1):
-                if used[i:i+tag_len].count(1) > 0:
-                    continue
-                if tokens[i:i+tag_len] == tokenizer.convert_ids_to_tokens(tag_tokens):
-                    tag_token_pos.append((i, tag))
-                    for j in range(i, i+tag_len):
-                        used[j] = 1
-        tag_token_pos.sort()
-
-        # 3. 遍历每个tag，更新embedding
-        updated_tags = set()
-        for i, (idx, tag) in enumerate(tag_token_pos):
-            if i + 1 < len(tag_token_pos):
-                next_idx = tag_token_pos[i + 1][0]
-            else:
-                next_idx = reasoning_feats.shape[1]
-            content_len = next_idx - idx
-            self.cot_dict[tag] = reasoning_feats[:, idx:idx+content_len, :]  # [B, N, D]
-            self.update_counter[tag] = 0
-            updated_tags.add(tag)
-
-        # 4. 未更新的tag计数+1，过期则丢弃（TASK和PLAN除外）
-        for tag in self.tags:
-            if tag not in updated_tags and tag in self.cot_dict and tag not in [CotTag.TASK.value, CotTag.PLAN.value]:
-                self.update_counter[tag] += 1
-                if self.update_counter[tag] > self.expire_threshold:
-                    del self.cot_dict[tag]
-                    self.update_counter[tag] = 0
-
     def get_cot_embedding(self) -> torch.tensor:
         """
         返回所有已存储的CoT embedding，拼接为 [B, N, D]，N为已存字段数
@@ -908,6 +878,7 @@
         if not self.cot_dict:
             return None
         # 按tag顺序拼接
+        emb_list = [self.cot_dict[tag] for tag in self.tags if tag in self.cot_dict]
         emb_list = [self.cot_dict[tag] for tag in self.tags if tag in self.cot_dict]
         if emb_list:
             return torch.cat(emb_list, dim=1)  # [B, N, D]
@@ -1209,6 +1180,7 @@
             reasoning_feats = masked_hidden[:, :max_len, :]
             reasoning_feats = reasoning_feats[:, 1:-1, :]
             reasoning_feats = self.reasoning_projector(reasoning_feats)
+            reasoning_feats = self.reasoning_projector(reasoning_feats)
             cognition_features = self.reasoning_film(cognition_features, reasoning_feats)
 
         if self.use_moe:
@@ -1630,6 +1602,7 @@
         self.time_frozen -= 1
 
         lang_action_len = self.get_action_dim(unnorm_key) * (self.future_action_window_size + 1)
+        lang_action_len = self.get_action_dim(unnorm_key) * (self.future_action_window_size + 1)
         input_ids = tokenizer(prompt_text, truncation=True, return_tensors="pt").input_ids.to(self.vlm.device)
         if cot_version == 'v1' or cot_version == 'v2':
             input_ids = torch.cat(
@@ -1642,6 +1615,8 @@
             input_ids = torch.cat(
                 (input_ids, torch.unsqueeze(torch.Tensor([29871, 2]).long(), dim=0).to(self.vlm.device)), dim=1
             )
+            input_ids = torch.cat((input_ids, tokenizer(cot_prompt, return_tensors="pt").input_ids.to(self.vlm.device)[:, 1:],), dim=1)
+            input_ids = torch.cat((input_ids, tokenizer(self.frozen_prompt, return_tensors="pt").input_ids.to(self.vlm.device)[:, 1:],), dim=1)
             input_ids = torch.cat((input_ids, tokenizer(cot_prompt, return_tensors="pt").input_ids.to(self.vlm.device)[:, 1:],), dim=1)
             input_ids = torch.cat((input_ids, tokenizer(self.frozen_prompt, return_tensors="pt").input_ids.to(self.vlm.device)[:, 1:],), dim=1)
 
@@ -1717,6 +1692,7 @@
         # cognition_features = output.hidden_states[-1][-1][:, -1, :]
         assert (cognition_features.shape[0], cognition_features.shape[1]) == (1, 4096), "Batch size must be 1 for action prediction"
         cognition_features = cognition_features.unsqueeze(1).to(model_dtype)  # [B, 1, D]
+        cognition_features = cognition_features.unsqueeze(1).to(model_dtype)  # [B, 1, D]
 
         if self.use_cot_memory:
             if reset_memory:
@@ -1733,10 +1709,15 @@
             output_decoded = tokenizer.decode(seq_ids[-len(output.hidden_states):])
             # self.cot_memory_bank.update_cot_embedding(output_decoded, reasoning_feats)
             self.cot_memory_bank.update_cot_embedding2(output_decoded, reasoning_feats, tokenizer)
+                reasoning_feats = torch.cat(reasoning_feats, dim=1)  # [B, T, D]
+            output_decoded = tokenizer.decode(seq_ids[-len(output.hidden_states):])
+            # self.cot_memory_bank.update_cot_embedding(output_decoded, reasoning_feats)
+            self.cot_memory_bank.update_cot_embedding2(output_decoded, reasoning_feats, tokenizer)
         if self.lang_inject != 'no':
             if self.use_cot_memory:
                 reasoning_feats = self.cot_memory_bank.get_cot_embedding()
                 if reasoning_feats is not None:
+                    reasoning_feats = self.reasoning_projector(reasoning_feats)
                     reasoning_feats = self.reasoning_projector(reasoning_feats)
                     cognition_features = self.reasoning_film(cognition_features, reasoning_feats)
             else:
@@ -1746,6 +1727,7 @@
                 if reasoning_feats != []:
                     reasoning_feats = torch.cat(reasoning_feats, dim=1)  # [B, T, D]
                     reasoning_feats = self.reasoning_projector(reasoning_feats)
+                    reasoning_feats = self.reasoning_projector(reasoning_feats)
                     cognition_features = self.reasoning_film(cognition_features, reasoning_feats)
 
         if self.use_img_res:
@@ -1771,6 +1753,7 @@
 
         # Sample random noise
         B = cognition_features.shape[0]
+        noise = torch.randn(B, self.future_action_window_size+1, self.action_model.in_channels, device=cognition_features.device).to(model_dtype)  # [B, T, D]
         noise = torch.randn(B, self.future_action_window_size+1, self.action_model.in_channels, device=cognition_features.device).to(model_dtype)  # [B, T, D]
 
         # Setup classifier-free guidance:
@@ -1820,7 +1803,10 @@
         action_norm_stats = self.get_action_stats(unnorm_key)
         mask = action_norm_stats.get("mask", np.ones_like(action_norm_stats["q01"], dtype=bool))
         action_high, action_low = np.array(action_norm_stats["q99"]), np.array(action_norm_stats["q01"])
+        mask = action_norm_stats.get("mask", np.ones_like(action_norm_stats["q01"], dtype=bool))
+        action_high, action_low = np.array(action_norm_stats["q99"]), np.array(action_norm_stats["q01"])
         normalized_actions = np.clip(normalized_actions, -1, 1)
+        normalized_actions[:, 6] = np.where(normalized_actions[:, 6] < 0.5, 0, 1)
         normalized_actions[:, 6] = np.where(normalized_actions[:, 6] < 0.5, 0, 1)
         actions = np.where(
             mask,
@@ -1829,6 +1815,7 @@
             normalized_actions,
         )
 
+        decoded_tokens = tokenizer.decode(output.sequences[0], skip_special_tokens=False)
         decoded_tokens = tokenizer.decode(output.sequences[0], skip_special_tokens=False)
         if "\nOut: " in decoded_tokens:
             prompt_out = decoded_tokens.split("\nOut: ")[-1]
